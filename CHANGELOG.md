## Upcoming - TBD

### Bug Fixes

<<<<<<< HEAD
* Specify build system in `pyproject.toml`
=======
* Don't install tests
>>>>>>> 534b1e3d

## 1.12.1  - 2024-09-07

### Bug Fixes

* Fix the missing packages due to invalid pyproject.toml config

## 1.12.1  - 2024-09-07 (Yanked)

### Internal Changes

* Modernize the project with following changes:
  * pyproject.toml instead of setup.py
  * Use ruff for linting and formatting
  * Update GH actions to use uv and tox
  * Use GH actions to release a new version

## 1.11.1 - 2024-07-04

### Bug Fixes

* Fix the escape sequence warning.


## 1.11.0 - 2024-05-03

### Improvements

* When an empty `\d` is invoked the list of tables are returned instead of an error.
* Show SQLite version at startup.


### Bug Fixes

* Support a single item in the startup commands in the config. (bug #176)


## 1.10.1 - 2024-3-23

### Bug Fixes

* Do not crash at start up if ~/.config/litecli is not writeable. [#172](https://github.com/dbcli/litecli/issues/172)


## 1.10.0 - 2022-11-19

### Features

* Adding support for startup commands being set in liteclirc and executed on startup. Limited to commands already implemented in litecli. ([[#56](https://github.com/dbcli/litecli/issues/56)])

### Bug Fixes

* Fix [[#146](https://github.com/dbcli/litecli/issues/146)], making sure `.once`
  can be used more than once in a session.
* Fixed setting `successful = True` only when query is executed without exceptions so
  failing queries get `successful = False` in `query_history`.
* Changed `master` to `main` in CONTRIBUTING.md to reflect GitHubs new default branch
  naming.
* Fixed `.once -o <file>` by opening the output file once per statement instead
  of for every line of output ([#148](https://github.com/dbcli/litecli/issues/148)).
* Use the sqlite3 API to cancel a running query on interrupt
  ([#164](https://github.com/dbcli/litecli/issues/164)).
* Skip internal indexes in the .schema output
  ([#170](https://github.com/dbcli/litecli/issues/170)).


## 1.9.0 - 2022-06-06

### Features

* Add support for ANSI escape sequences for coloring the prompt.
* Add support for `.indexes` command.
* Add an option to turn off the auto-completion menu. Completion menu can be
  triggered by pressed the `<tab>` key when this option is set to False. Fixes
  [#105](https://github.com/dbcli/litecli/issues/105).

### Bug Fixes

* Fix [#120](https://github.com/dbcli/litecli/issues/120). Make the `.read` command actually read and execute the commands from a file.
* Fix  [#96](https://github.com/dbcli/litecli/issues/96) the crash in VI mode when pressing `r`.

## 1.8.0 - 2022-03-29

### Features

* Update compatible Python versions. (Thanks: [blazewicz])
* Add support for Python 3.10. (Thanks: [blazewicz])
* Drop support for Python 3.6. (Thanks: [blazewicz])

### Bug Fixes

* Upgrade cli_helpers to workaround Pygments regression.
* Use get_terminal_size from shutil instead of click.

## 1.7.0 - 2022-01-11

### Features

* Add config option show_bottom_toolbar.

### Bug Fixes

* Pin pygments version to prevent breaking change.

## 1.6.0 - 2021-03-15

### Features

- Add verbose feature to `favorite_query` command. (Thanks: [Zhaolong Zhu])
  - `\f query` does not show the full SQL.
  - `\f+ query` shows the full SQL.
- Add prompt format of file's basename. (Thanks: [elig0n])

### Bug Fixes

- Fix compatibility with sqlparse >= 0.4.0. (Thanks: [chocolateboy])
- Fix invalid utf-8 exception. (Thanks: [Amjith])

## 1.4.1 - 2020-07-27

### Bug Fixes

- Fix setup.py to set `long_description_content_type` as markdown.

## 1.4.0 - 2020-07-27

### Features

- Add NULLS FIRST and NULLS LAST to keywords. (Thanks: [Amjith])

## 1.3.2 - 2020-03-11

- Fix the completion engine to work with newer sqlparse.

## 1.3.1 - 2020-03-11

- Remove the version pinning of sqlparse package.

## 1.3.0 - 2020-02-11

### Features

- Added `.import` command for importing data from file into table. (Thanks: [Zhaolong Zhu])
- Upgraded to prompt-toolkit 3.x.

## 1.2.0 - 2019-10-26

### Features

- Enhance the `describe` command. (Thanks: [Amjith])
- Autocomplete table names for special commands. (Thanks: [Amjith])

## 1.1.0 - 2019-07-14

### Features

- Added `.read` command for reading scripts.
- Added `.load` command for loading extension libraries. (Thanks: [Zhiming Wang])
- Add support for using `?` as a placeholder in the favorite queries. (Thanks: [Amjith])
- Added shift-tab to select the previous entry in the completion menu. [Amjith]
- Added `describe` and `desc` keywords.

### Bug Fixes

- Clear error message when directory does not exist. (Thanks: [Irina Truong])

## 1.0.0 - 2019-01-04

- To new beginnings. :tada:

[Amjith]: https://blog.amjith.com
[chocolateboy]: https://github.com/chocolateboy
[Irina Truong]: https://github.com/j-bennet
[Shawn Chapla]: https://github.com/shwnchpl
[Zhaolong Zhu]: https://github.com/zzl0
[Zhiming Wang]: https://github.com/zmwangx
[Bjørnar Smestad]: https://brendesmestad.no<|MERGE_RESOLUTION|>--- conflicted
+++ resolved
@@ -2,11 +2,9 @@
 
 ### Bug Fixes
 
-<<<<<<< HEAD
 * Specify build system in `pyproject.toml`
-=======
 * Don't install tests
->>>>>>> 534b1e3d
+
 
 ## 1.12.1  - 2024-09-07
 
